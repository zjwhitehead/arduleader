--- conflicted
+++ resolved
@@ -4,13 +4,14 @@
     android:layout_height="wrap_content" >
 
     <!-- Note: the alpha for this component is done only in the background -->
+
     <TextView
         android:id="@+id/mode_text"
         android:layout_width="wrap_content"
         android:layout_height="wrap_content"
         android:layout_alignParentTop="true"
         android:layout_centerHorizontal="true"
-        android:layout_marginTop = "8dp"
+        android:layout_marginTop="8dp"
         android:background="@drawable/square_textbackground"
         android:padding="4dp"
         android:text="Last Status Msg"
@@ -19,17 +20,12 @@
 
     <HorizontalScrollView
         android:layout_width="wrap_content"
-<<<<<<< HEAD
         android:layout_height="wrap_content"
+        android:layout_below="@id/mode_text"
         android:layout_centerHorizontal="true"
-        android:layout_marginTop = "8dp"
-        android:padding="4dp"
-        android:layout_below="@id/mode_text"
-        android:orientation="horizontal" />
-=======
-        android:layout_height="fill_parent" 
         android:layout_gravity="center"
-        android:layout_weight="0">
+        android:layout_marginTop="8dp"
+        android:padding="4dp" >
 
         <LinearLayout
             android:id="@+id/mode_buttons"
@@ -38,7 +34,6 @@
             android:layout_gravity="left"
             android:orientation="horizontal" />
     </HorizontalScrollView>
->>>>>>> 900e11fa
 
     <!-- android:layout_height="64dp" -->
 
@@ -46,18 +41,13 @@
         android:id="@+id/upload_waypoint_button"
         android:layout_width="wrap_content"
         android:layout_height="wrap_content"
+        android:layout_below="@id/mode_buttons"
         android:layout_centerHorizontal="true"
-<<<<<<< HEAD
-        android:layout_below="@id/mode_buttons"
-        android:layout_marginTop ="8dp"
-=======
-        android:layout_gravity="right|center_vertical"
-        android:layout_weight="0"
+        android:layout_marginTop="8dp"
+        android:background="@drawable/custombutton"
         android:singleLine="true"
->>>>>>> 900e11fa
         android:text="Upload Waypoints"
-        android:background="@drawable/custombutton"
-        android:visibility="gone"
-         />
-<!--   style="style/TranslucentButton" -->
+        android:visibility="gone" />
+    <!-- style="style/TranslucentButton" -->
+
 </RelativeLayout>