--- conflicted
+++ resolved
@@ -345,7 +345,6 @@
     try {
       mainView = getLayoutInflater.inflate(R.layout.main, null)
       setContentView(mainView)
-<<<<<<< HEAD
 
       // textView.setText("hello, world!")
 
@@ -354,29 +353,6 @@
       // Set up the ViewPager with the sections adapter (if it is present on this layout)
       viewPager.foreach { v =>
         v.setAdapter(sectionsPagerAdapter)
-=======
-
-      // textView.setText("hello, world!")
-
-      handler = new Handler
-
-      // Set up the ViewPager with the sections adapter (if it is present on this layout)
-      viewPager.foreach { v =>
-        //val adapter = Option(v.getAdapter.asInstanceOf[ScalaPagerAdapter])
-
-        // warn("Need to set pager adapter")
-        v.setAdapter(sectionsPagerAdapter)
-
-        // We want to suppress drag gestures when on the map view
-        /* doesn't work
-      v.setOnTouchListener(new View.OnTouchListener {
-        override def onTouch(v2: View, event: MotionEvent) = {
-          val disableSwipe = !isWide && v.getCurrentItem == 0
-
-          disableSwipe
-        }
-      }) */
->>>>>>> 5b9f6c64
       }
 
       val hasPlay = PlayTools.checkForServices(this)
@@ -501,9 +477,6 @@
     }
   }
 
-  /**
-   * Are we optionally showing a pager on the right side of the screen?
-   */
   def isWide = viewPager.map(_.getTag == "with-sidebar").getOrElse(false)
 
   private def pages = {
