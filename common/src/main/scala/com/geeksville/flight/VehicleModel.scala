--- conflicted
+++ resolved
@@ -209,15 +209,9 @@
     if (l.lat != 0 && l.lon != 0) {
       location = Some(l)
 
-<<<<<<< HEAD
-      locationThrottle { () =>
-        eventStream.publish(l)
-      }
-=======
     locationThrottle { () =>
       //log.debug("publishing loc")
       eventStream.publish(l)
->>>>>>> 027bd752
     }
   }
 
